from fastapi import APIRouter, Depends
from pydantic import BaseModel
from core.llms import AsyncBaseChatCOTModel
from .utils import get_llm, get_llm_cot
from utils.log import logger
from apis.course_utils.schema import Course, CourseBaseInfo
from apis.course_utils.check import analyze_course_completeness, process_user_input, get_tags
from fastapi.responses import StreamingResponse
from core.schema import Message
import json

course_router = APIRouter(prefix="/course")

class CreateCourseRequest(BaseModel):
    course: str
    user_input: str
    history: list[dict]
    use_cot_model: bool = False
    token: str

@course_router.post("/create_course")
async def create_course(createCourseRequest: CreateCourseRequest, llm: AsyncBaseChatCOTModel = Depends(get_llm), cot_llm: AsyncBaseChatCOTModel = Depends(get_llm_cot)):
    """创建课程"""
    system_prompt = "你是一个课程创建助手，需要根据用户当前的课程配置情况和对话历史，引导用户填写剩余的课程信息，并确保课程配置的完整性。"
    llm = cot_llm if createCourseRequest.use_cot_model else llm
    
    course_json = createCourseRequest.course
    user_input = createCourseRequest.user_input
    history = createCourseRequest.history

    course_data = json.loads(course_json) if course_json else {}    
    if not course_data:
        course = Course(baseInfo=CourseBaseInfo())
    else:
        course = Course.model_validate(course_data)
    is_completed = False
    course, update_message = await process_user_input(course, user_input, history, llm, createCourseRequest.token)
    next_step, missing_fields = await analyze_course_completeness(course, user_input, llm)
    logger.debug(f"next_step: {next_step}")
    tags = await get_tags(createCourseRequest.token)
    
    if "课程配置完成" in next_step:
        is_completed = True
        prompt = f"""
课程配置已经完成，可以提交创建。以下是您的课程配置信息：

# 课程信息
{course.model_dump()}

向用户展示信息即可，不需要用户确认。
"""
    else:
        prompt = f"""
当前课程配置状态:
{course.model_dump()}

用户最新输入:
{user_input}

更新信息:
{update_message}

下一步需要询问的内容:
{next_step}

未填写的字段:
{missing_fields}

当前课程标签:
{tags}

请生成一个友好的响应，引导用户完成课程创建过程。响应应当:
1. 确认已经填写/更新的内容
2. 清晰指出下一步需要填写什么内容
3. 如果需要，提供填写示例或选项
4. 使用友好的对话语气
5. 在用户没有输入名称前，不要提示用户输入标签相关信息
"""
    # 将Course对象转换为JSON
    course_json = course.model_dump_json()
    async def generate():
        history.insert(0, Message.system_message(system_prompt))
        history.append(Message.user_message(prompt))
        all_answer = ""
        thinking = ""
<<<<<<< HEAD
        async for chunk_thinking, chunk_response in await llm.chat(messages=history, stream=True, temperature=0.01):
=======
        async for chunk_thinking, chunk_response, _ in await llm.chat(messages=history, stream=True):
>>>>>>> 51ba85b2
            thinking += chunk_thinking
            all_answer += chunk_response
            if createCourseRequest.use_cot_model:
                yield f"data: {json.dumps({'answer': all_answer, 'thinking': thinking})}\n\n"
            else:
                yield f"data: {json.dumps({'answer': all_answer})}\n\n"
        history.pop(0)
        history.pop()
        history.append({
            "role": "user",
            "content": user_input
        })
        history.append({
            "role": "assistant", 
            "content": all_answer
        })
        result = {
            "answer": "<end>",
            "is_completed": is_completed,
            "course": course_json,
            "history": history
        }
        yield f"data: {json.dumps(result)}\n\n"
        logger.debug(f"创建完成: {result}")
    return StreamingResponse(generate(), media_type="text/event-stream")<|MERGE_RESOLUTION|>--- conflicted
+++ resolved
@@ -83,11 +83,7 @@
         history.append(Message.user_message(prompt))
         all_answer = ""
         thinking = ""
-<<<<<<< HEAD
-        async for chunk_thinking, chunk_response in await llm.chat(messages=history, stream=True, temperature=0.01):
-=======
-        async for chunk_thinking, chunk_response, _ in await llm.chat(messages=history, stream=True):
->>>>>>> 51ba85b2
+        async for chunk_thinking, chunk_response, _ in await llm.chat(messages=history, stream=True, temperature=0.01):
             thinking += chunk_thinking
             all_answer += chunk_response
             if createCourseRequest.use_cot_model:
