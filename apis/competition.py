from fastapi import APIRouter, Depends
from pydantic import BaseModel
from core.llms import AsyncBaseChatCOTModel
from .utils import get_llm, get_llm_cot
from utils.log import logger
import json
from apis.competition_utils.schema import Competition, CompetitionBaseInfo
from apis.competition_utils.check import analyze_competition_completeness, process_user_input
from fastapi.responses import StreamingResponse
from core.schema import Message
import time

competition_router = APIRouter(prefix="/competition")

class WPFormat(BaseModel):
    wp: str
    format_yaml: str
    use_cot_model: bool = False

@competition_router.post("/wp_format")
async def wp_format(wp_format: WPFormat, llm: AsyncBaseChatCOTModel = Depends(get_llm), cot_llm: AsyncBaseChatCOTModel = Depends(get_llm_cot)):
    """格式化WriteUp"""
    logger.debug(f"收到WP格式化请求: {wp_format}")
    llm = cot_llm if wp_format.use_cot_model else llm
    prompt = f"""请将以下实验报告（writeup/wp）转换为结构化的YAML格式题目信息卡片。
我会提供一份网络安全相关的实验报告或解题步骤，请你仔细分析其中的信息，并按照下面的YAML模板提取关键要素：
```yaml
{wp_format.format_yaml}
```

请确保:
1. 每个步骤应该是完整的，如果下一步依赖上一步的结果，应该明确指出
2. 输入和预期结果要具体，便于复现
3. 关键观察要突出重点发现
4. 标签要精准反映题目特点和所需技能
5. 输出必须是严格的YAML格式，注意缩进和格式

以下是需要转换的实验报告:

{wp_format.wp}
"""
    thinking, response, _ = await llm.chat(prompt,stream=False)
    return {"code": 200, "error": None, "data": {"wp": response, "thinking": thinking}}

class CreateCompetitionRequest(BaseModel):
    competition: str  # JSON字符串
    user_input: str
    history: list[dict]
    use_cot_model: bool = False
    token: str = ""

@competition_router.post("/create_competition")
async def create_competition(createCompetitionRequest: CreateCompetitionRequest, llm: AsyncBaseChatCOTModel = Depends(get_llm), cot_llm: AsyncBaseChatCOTModel = Depends(get_llm_cot)):
    """创建比赛"""
    logger.debug(f"收到创建竞赛请求: {createCompetitionRequest}")
    system_prompt = f"""你是一个竞赛创建助手，需要根据用户当前的竞赛配置情况和对话历史，引导用户填写剩余的竞赛信息。要创建的竞赛为网络安全相关竞赛，用来体现选手的网络安全攻防能力。
通常竞赛分为CTF、AWD、BTC，每种类型有不同的赛题设置和答题模式。
比赛创建完成不用说其他内容，只需要返回竞赛的详细信息。
"""
    llm = cot_llm if createCompetitionRequest.use_cot_model else llm
    
    # 从请求中提取信息
    competition_json = createCompetitionRequest.competition
    user_input = createCompetitionRequest.user_input
    history = createCompetitionRequest.history
    
    competition_data = json.loads(competition_json) if competition_json else {}    
    if not competition_data:
        competition = Competition()
    else:
        competition = Competition.model_validate(competition_data)
    is_completed = False
    # 处理用户输入并更新competition对象
    competition, update_message = await process_user_input(competition, user_input, history, llm, createCompetitionRequest.token)
    
    # 检查竞赛配置的完整性，确定下一步需要填写的信息
    next_step, missing_fields = await analyze_competition_completeness(competition, user_input, llm)
    logger.debug(f"竞赛配置完整性检查结果: {next_step}, {missing_fields}")
    if next_step == "竞赛配置完成":
        is_completed = True
        prompt = f"""
竞赛配置已经完成，可以提交创建。请将以下竞赛配置信息转换为用户友好的格式：

# 竞赛配置数据
{competition.model_dump()}

请对上述配置数据进行整理，以清晰、结构化的方式呈现关键信息，包括但不限于：
1. 竞赛名称、时间、简介等基本信息
2. 竞赛阶段和类型
3. 赛题设置和评分规则
4. 其他重要配置

注意：不要直接返回JSON格式，而是将数据转换为易于阅读的文本形式，使用适当的标题、分段和格式化。
"""
    else:
        prompt = f"""
当前竞赛配置状态:
{competition.model_dump()}

用户最新输入:
{user_input}

更新信息:
{update_message}

下一步需要询问的内容:
{next_step}

未填写的字段:
{missing_fields}

请生成一个友好的响应，引导用户完成竞赛创建过程。响应应当:
1. 确认已经填写/更新的内容
2. 清晰指出下一步需要填写什么内容
3. 如果需要，提供填写示例或选项
4. 使用友好的对话语气
5. 一个比赛可以有多个阶段，但是最少有一个阶段，请引导用户创建相应的阶段，如果有一个也可以继续添加。阶段可以有CTF（夺旗赛）、AWD（攻防赛）、BTC（闯关赛）。引导用户添加阶段的时候，仅引导用户输入阶段类型，比如CTF、AWD、BTC。
6. 在还有未填写字段的内容时候，请勿向用户介绍可以提交。
7. 给出适当的样例，但是不要建议用户使用默认配置。
"""
    # 将Competition对象转换为JSON
    competition_json = competition.model_dump_json()
    async def generate():
        history.insert(0, Message.system_message(system_prompt))
        history.append(Message.user_message(prompt))
        all_answer = ""
        thinking = ""
<<<<<<< HEAD
        async for chunk_thinking, chunk_response in await llm.chat(messages=history, stream=True, temperature=0.01):
=======
        async for chunk_thinking, chunk_response, _ in await llm.chat(messages=history, stream=True):
>>>>>>> 51ba85b2
            thinking += chunk_thinking
            all_answer += chunk_response
            if createCompetitionRequest.use_cot_model:
                yield f"data: {json.dumps({'answer': all_answer, 'thinking': thinking})}\n\n"
            else:
                yield f"data: {json.dumps({'answer': all_answer})}\n\n"
        
        history.pop(0)
        history.pop()
        # 更新历史记录
        history.append({
            "role": "user",
            "content": user_input
        })
        history.append({
            "role": "assistant", 
            "content": all_answer
        })
        result = {
            "answer": "<end>",
            "is_completed": is_completed,
            "competition": competition_json,
            "history": history
        }
        yield f"data: {json.dumps(result)}\n\n"
    
    return StreamingResponse(generate(), media_type="text/event-stream")
<|MERGE_RESOLUTION|>--- conflicted
+++ resolved
@@ -125,11 +125,7 @@
         history.append(Message.user_message(prompt))
         all_answer = ""
         thinking = ""
-<<<<<<< HEAD
-        async for chunk_thinking, chunk_response in await llm.chat(messages=history, stream=True, temperature=0.01):
-=======
-        async for chunk_thinking, chunk_response, _ in await llm.chat(messages=history, stream=True):
->>>>>>> 51ba85b2
+        async for chunk_thinking, chunk_response, _ in await llm.chat(messages=history, stream=True, temperature=0.01):
             thinking += chunk_thinking
             all_answer += chunk_response
             if createCompetitionRequest.use_cot_model:
